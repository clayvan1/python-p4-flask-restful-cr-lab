{
    "_meta": {
        "hash": {
            "sha256": "1afa10922ff93fc9df03f2d827779f81dd64adb194e18acf18e66bee87aa309f"
        },
        "pipfile-spec": 6,
        "requires": {
            "python_version": "3.8.13"
<<<<<<< HEAD
            "python_version": "3.8.13"
=======
>>>>>>> 7200bf9d
        },
        "sources": [
            {
                "name": "pypi",
                "url": "https://pypi.org/simple",
                "verify_ssl": true
            }
        ]
    },
    "default": {
        "alembic": {
            "hashes": [
                "sha256:0a024d7f2de88d738d7395ff866997314c837be6104e90c5724350313dee4da4",
                "sha256:cd0b5e45b14b706426b833f06369b9a6d5ee03f826ec3238723ce8caaf6e5ffa"
            ],
            "index": "pypi",
            "version": "==1.8.1"
        },
        "aniso8601": {
            "hashes": [
                "sha256:1d2b7ef82963909e93c4f24ce48d4de9e66009a21bf1c1e1c85bdd0812fe412f",
                "sha256:72e3117667eedf66951bb2d93f4296a56b94b078a8a95905a052611fb3f1b973"
            ],
            "index": "pypi",
            "version": "==9.0.1"
        },
        "appnope": {
            "hashes": [
                "sha256:02bd91c4de869fbb1e1c50aafc4098827a7a54ab2f39d9dcba6c9547ed920e24",
                "sha256:265a455292d0bd8a72453494fa24df5a11eb18373a60c7c0430889f22548605e"
            ],
            "index": "pypi",
            "version": "==0.1.3"
        },
        "asttokens": {
            "hashes": [
                "sha256:1b28ed85e254b724439afc783d4bee767f780b936c3fe8b3275332f42cf5f561",
                "sha256:4aa76401a151c8cc572d906aad7aea2a841780834a19d780f4321c0fe1b54635"
            ],
            "index": "pypi",
            "version": "==2.1.0"
        },
        "attrs": {
            "hashes": [
                "sha256:29adc2665447e5191d0e7c568fde78b21f9672d344281d0c6e1ab085429b22b6",
                "sha256:86efa402f67bf2df34f51a335487cf46b1ec130d02b8d39fd248abfd30da551c"
            ],
            "index": "pypi",
            "version": "==22.1.0"
        },
        "backcall": {
            "hashes": [
                "sha256:5cbdbf27be5e7cfadb448baf0aa95508f91f2bbc6c6437cd9cd06e2a4c215e1e",
                "sha256:fbbce6a29f263178a1f7915c1940bde0ec2b2a967566fe1c65c1dfb7422bd255"
            ],
            "index": "pypi",
            "version": "==0.2.0"
        },
        "click": {
            "hashes": [
                "sha256:7682dc8afb30297001674575ea00d1814d808d6a36af415a82bd481d37ba7b8e",
                "sha256:bb4d8133cb15a609f44e8213d9b391b0809795062913b383c62be0ee95b1db48"
            ],
            "index": "pypi",
            "version": "==8.1.3"
        },
        "decorator": {
            "hashes": [
                "sha256:637996211036b6385ef91435e4fae22989472f9d571faba8927ba8253acbc330",
                "sha256:b8c3f85900b9dc423225913c5aace94729fe1fa9763b38939a95226f02d37186"
            ],
            "markers": "python_version >= '3.7'",
            "version": "==5.1.1"
        },
        "exceptiongroup": {
            "hashes": [
                "sha256:2ac84b496be68464a2da60da518af3785fff8b7ec0d090a581604bc870bdee41",
                "sha256:affbabf13fb6e98988c38d9c5650e701569fe3c1de3233cfb61c5f33774690ad"
            ],
            "markers": "python_version < '3.11'",
            "version": "==1.0.0"
        },
        "executing": {
            "hashes": [
                "sha256:2e28aaea60456857d4ce95dd12aed767769537ad23d13d51a545cd40a654e9d9",
                "sha256:daad7badb4fd916bd047b28c8459ef4689e4fe6acf61f6dfebee8cc602e4d009"
            ],
            "index": "pypi",
            "version": "==14.2.1"
        },
        "flask": {
            "hashes": [
                "sha256:642c450d19c4ad482f96729bd2a8f6d32554aa1e231f4f6b4e7e5264b16cca2b",
                "sha256:b9c46cc36662a7949f34b52d8ec7bb59c0d74ba08ba6cb9ce9adc1d8676d9526"
            ],
            "index": "pypi",
            "version": "==2.2.2"
        },
        "flask-migrate": {
            "hashes": [
                "sha256:57d6060839e3a7f150eaab6fe4e726d9e3e7cffe2150fb223d73f92421c6d1d9",
                "sha256:a6498706241aba6be7a251078de9cf166d74307bca41a4ca3e403c9d39e2f897"
            ],
            "index": "pypi",
            "version": "==3.1.0"
        },
        "flask-restful": {
            "hashes": [
                "sha256:4970c49b6488e46c520b325f54833374dc2b98e211f1b272bd4b0c516232afe2",
                "sha256:ccec650b835d48192138c85329ae03735e6ced58e9b2d9c2146d6c84c06fa53e"
            ],
            "index": "pypi",
            "version": "==0.3.9"
        },
        "flask-serializer": {
            "hashes": [
                "sha256:7b25731a2986bd3d5fe1fda30a6c348d0caa8ab91334202307881572eae7e967"
            ],
            "index": "pypi",
            "version": "==0.0.5.1"
        },
        "flask-sqlalchemy": {
            "hashes": [
                "sha256:16199f5b3ddfb69e0df2f52ae4c76aedbfec823462349dabb21a1b2e0a2b65e9",
                "sha256:7d0cd9cf73e64a996bb881a1ebd01633fc5a6d11c36ea27f7b5e251dc45476e7"
            ],
            "index": "pypi",
            "version": "==3.0.2"
        },
        "iniconfig": {
            "hashes": [
                "sha256:011e24c64b7f47f6ebd835bb12a743f2fbe9a26d4cecaa7f53bc4f35ee9da8b3",
                "sha256:bc3af051d7d14b2ee5ef9969666def0cd1a000e121eaea580d4a313df4b37f32"
            ],
            "index": "pypi",
            "version": "==1.1.1"
        },
        "ipdb": {
            "hashes": [
                "sha256:951bd9a64731c444fd907a5ce268543020086a697f6be08f7cc2c9a752a278c5"
            ],
            "index": "pypi",
            "version": "==0.13.9"
        },
        "ipython": {
            "hashes": [
                "sha256:7c959e3dedbf7ed81f9b9d8833df252c430610e2a4a6464ec13cd20975ce20a5",
                "sha256:91ef03016bcf72dd17190f863476e7c799c6126ec7e8be97719d1bc9a78a59a4"
            ],
            "markers": "python_version >= '3.7'",
            "version": "==8.5.0"
        },
        "itsdangerous": {
            "hashes": [
                "sha256:2c2349112351b88699d8d4b6b075022c0808887cb7ad10069318a8b0bc88db44",
                "sha256:5dbbc68b317e5e42f327f9021763545dc3fc3bfe22e6deb96aaf1fc38874156a"
            ],
            "index": "pypi",
            "version": "==2.1.2"
        },
        "jedi": {
            "hashes": [
                "sha256:637c9635fcf47945ceb91cd7f320234a7be540ded6f3e99a50cb6febdfd1ba8d",
                "sha256:74137626a64a99c8eb6ae5832d99b3bdd7d29a3850fe2aa80a4126b2a7d949ab"
            ],
            "index": "pypi",
            "version": "==0.18.1"
        },
        "jinja2": {
            "hashes": [
                "sha256:31351a702a408a9e7595a8fc6150fc3f43bb6bf7e319770cbc0db9df9437e852",
                "sha256:6088930bfe239f0e6710546ab9c19c9ef35e29792895fed6e6e31a023a182a61"
            ],
            "index": "pypi",
            "version": "==3.1.2"
        },
        "mako": {
            "hashes": [
                "sha256:7fde96466fcfeedb0eed94f187f20b23d85e4cb41444be0e542e2c8c65c396cd",
                "sha256:c413a086e38cd885088d5e165305ee8eed04e8b3f8f62df343480da0a385735f"
<<<<<<< HEAD
                "sha256:7fde96466fcfeedb0eed94f187f20b23d85e4cb41444be0e542e2c8c65c396cd",
                "sha256:c413a086e38cd885088d5e165305ee8eed04e8b3f8f62df343480da0a385735f"
=======
>>>>>>> 7200bf9d
            ],
            "markers": "python_version >= '3.7'",
            "version": "==1.2.3"
        },
        "markupsafe": {
            "hashes": [
                "sha256:0212a68688482dc52b2d45013df70d169f542b7394fc744c02a57374a4207003",
                "sha256:089cf3dbf0cd6c100f02945abeb18484bd1ee57a079aefd52cffd17fba910b88",
                "sha256:10c1bfff05d95783da83491be968e8fe789263689c02724e0c691933c52994f5",
                "sha256:33b74d289bd2f5e527beadcaa3f401e0df0a89927c1559c8566c066fa4248ab7",
                "sha256:3799351e2336dc91ea70b034983ee71cf2f9533cdff7c14c90ea126bfd95d65a",
                "sha256:3ce11ee3f23f79dbd06fb3d63e2f6af7b12db1d46932fe7bd8afa259a5996603",
                "sha256:421be9fbf0ffe9ffd7a378aafebbf6f4602d564d34be190fc19a193232fd12b1",
                "sha256:43093fb83d8343aac0b1baa75516da6092f58f41200907ef92448ecab8825135",
                "sha256:46d00d6cfecdde84d40e572d63735ef81423ad31184100411e6e3388d405e247",
                "sha256:4a33dea2b688b3190ee12bd7cfa29d39c9ed176bda40bfa11099a3ce5d3a7ac6",
                "sha256:4b9fe39a2ccc108a4accc2676e77da025ce383c108593d65cc909add5c3bd601",
                "sha256:56442863ed2b06d19c37f94d999035e15ee982988920e12a5b4ba29b62ad1f77",
                "sha256:671cd1187ed5e62818414afe79ed29da836dde67166a9fac6d435873c44fdd02",
                "sha256:694deca8d702d5db21ec83983ce0bb4b26a578e71fbdbd4fdcd387daa90e4d5e",
                "sha256:6a074d34ee7a5ce3effbc526b7083ec9731bb3cbf921bbe1d3005d4d2bdb3a63",
                "sha256:6d0072fea50feec76a4c418096652f2c3238eaa014b2f94aeb1d56a66b41403f",
                "sha256:6fbf47b5d3728c6aea2abb0589b5d30459e369baa772e0f37a0320185e87c980",
                "sha256:7f91197cc9e48f989d12e4e6fbc46495c446636dfc81b9ccf50bb0ec74b91d4b",
                "sha256:86b1f75c4e7c2ac2ccdaec2b9022845dbb81880ca318bb7a0a01fbf7813e3812",
                "sha256:8dc1c72a69aa7e082593c4a203dcf94ddb74bb5c8a731e4e1eb68d031e8498ff",
                "sha256:8e3dcf21f367459434c18e71b2a9532d96547aef8a871872a5bd69a715c15f96",
                "sha256:8e576a51ad59e4bfaac456023a78f6b5e6e7651dcd383bcc3e18d06f9b55d6d1",
                "sha256:96e37a3dc86e80bf81758c152fe66dbf60ed5eca3d26305edf01892257049925",
                "sha256:97a68e6ada378df82bc9f16b800ab77cbf4b2fada0081794318520138c088e4a",
                "sha256:99a2a507ed3ac881b975a2976d59f38c19386d128e7a9a18b7df6fff1fd4c1d6",
                "sha256:a49907dd8420c5685cfa064a1335b6754b74541bbb3706c259c02ed65b644b3e",
                "sha256:b09bf97215625a311f669476f44b8b318b075847b49316d3e28c08e41a7a573f",
                "sha256:b7bd98b796e2b6553da7225aeb61f447f80a1ca64f41d83612e6139ca5213aa4",
                "sha256:b87db4360013327109564f0e591bd2a3b318547bcef31b468a92ee504d07ae4f",
                "sha256:bcb3ed405ed3222f9904899563d6fc492ff75cce56cba05e32eff40e6acbeaa3",
                "sha256:d4306c36ca495956b6d568d276ac11fdd9c30a36f1b6eb928070dc5360b22e1c",
                "sha256:d5ee4f386140395a2c818d149221149c54849dfcfcb9f1debfe07a8b8bd63f9a",
                "sha256:dda30ba7e87fbbb7eab1ec9f58678558fd9a6b8b853530e176eabd064da81417",
                "sha256:e04e26803c9c3851c931eac40c695602c6295b8d432cbe78609649ad9bd2da8a",
                "sha256:e1c0b87e09fa55a220f058d1d49d3fb8df88fbfab58558f1198e08c1e1de842a",
                "sha256:e72591e9ecd94d7feb70c1cbd7be7b3ebea3f548870aa91e2732960fa4d57a37",
                "sha256:e8c843bbcda3a2f1e3c2ab25913c80a3c5376cd00c6e8c4a86a89a28c8dc5452",
                "sha256:efc1913fd2ca4f334418481c7e595c00aad186563bbc1ec76067848c7ca0a933",
                "sha256:f121a1420d4e173a5d96e47e9a0c0dcff965afdf1626d28de1460815f7c4ee7a",
                "sha256:fc7b548b17d238737688817ab67deebb30e8073c95749d55538ed473130ec0c7"
            ],
            "index": "pypi",
            "version": "==2.1.1"
        },
        "marshmallow": {
            "hashes": [
                "sha256:35e02a3a06899c9119b785c12a22f4cda361745d66a71ab691fd7610202ae104",
                "sha256:6804c16114f7fce1f5b4dadc31f4674af23317fcc7f075da21e35c1a35d781f7"
            ],
            "index": "pypi",
            "version": "==3.18.0"
        },
        "matplotlib-inline": {
            "hashes": [
                "sha256:f1f41aab5328aa5aaea9b16d083b128102f8712542f819fe7e6a420ff581b311",
                "sha256:f887e5f10ba98e8d2b150ddcf4702c1e5f8b3a20005eb0f74bfdbd360ee6f304"
            ],
            "index": "pypi",
            "version": "==0.1.6"
        },
        "packaging": {
            "hashes": [
                "sha256:dd47c42927d89ab911e606518907cc2d3a1f38bbd026385970643f9c5b8ecfeb",
                "sha256:ef103e05f519cdc783ae24ea4e2e0f508a9c99b2d4969652eed6a2e1ea5bd522"
            ],
            "index": "pypi",
            "version": "==21.3"
        },
        "parso": {
            "hashes": [
                "sha256:8c07be290bb59f03588915921e29e8a50002acaf2cdc5fa0e0114f91709fafa0",
                "sha256:c001d4636cd3aecdaf33cbb40aebb59b094be2a74c556778ef5576c175e19e75"
            ],
            "index": "pypi",
            "version": "==0.8.3"
        },
        "pexpect": {
            "hashes": [
                "sha256:0b48a55dcb3c05f3329815901ea4fc1537514d6ba867a152b581d69ae3710937",
                "sha256:fc65a43959d153d0114afe13997d439c22823a27cefceb5ff35c2178c6784c0c"
            ],
            "index": "pypi",
            "version": "==4.8.0"
        },
        "pickleshare": {
            "hashes": [
                "sha256:87683d47965c1da65cdacaf31c8441d12b8044cdec9aca500cd78fc2c683afca",
                "sha256:9649af414d74d4df115d5d718f82acb59c9d418196b7b4290ed47a12ce62df56"
            ],
            "index": "pypi",
            "version": "==0.7.5"
        },
        "pluggy": {
            "hashes": [
                "sha256:4224373bacce55f955a878bf9cfa763c1e360858e330072059e10bad68531159",
                "sha256:74134bbf457f031a36d68416e1509f34bd5ccc019f0bcc952c7b909d06b37bd3"
            ],
            "index": "pypi",
            "version": "==1.0.0"
        },
        "prompt-toolkit": {
            "hashes": [
                "sha256:9696f386133df0fc8ca5af4895afe5d78f5fcfe5258111c2a79a1c3e41ffa96d",
                "sha256:9ada952c9d1787f52ff6d5f3484d0b4df8952787c087edf6a1f7c2cb1ea88148"
            ],
            "index": "pypi",
            "version": "==3.0.31"
        },
        "ptyprocess": {
            "hashes": [
                "sha256:4b41f3967fce3af57cc7e94b888626c18bf37a083e3651ca8feeb66d492fef35",
                "sha256:5c5d0a3b48ceee0b48485e0c26037c0acd7d29765ca3fbb5cb3831d347423220"
            ],
            "index": "pypi",
            "version": "==0.7.0"
        },
        "pure-eval": {
            "hashes": [
                "sha256:01eaab343580944bc56080ebe0a674b39ec44a945e6d09ba7db3cb8cec289350",
                "sha256:2b45320af6dfaa1750f543d714b6d1c520a1688dec6fd24d339063ce0aaa9ac3"
            ],
            "index": "pypi",
            "version": "==0.2.2"
        },
        "py": {
            "hashes": [
                "sha256:51c75c4126074b472f746a24399ad32f6053d1b34b68d2fa41e558e6f4a98719",
                "sha256:607c53218732647dff4acdfcd50cb62615cedf612e72d1724fb1a0cc6405b378"
            ],
            "index": "pypi",
            "version": "==1.11.0"
        },
        "pygments": {
            "hashes": [
                "sha256:56a8508ae95f98e2b9bdf93a6be5ae3f7d8af858b43e02c5a2ff083726be40c1",
                "sha256:f643f331ab57ba3c9d89212ee4a2dabc6e94f117cf4eefde99a0574720d14c42"
            ],
            "index": "pypi",
            "version": "==2.13.0"
        },
        "pyparsing": {
            "hashes": [
                "sha256:2b020ecf7d21b687f219b71ecad3631f644a47f01403fa1d1036b0c6416d70fb",
                "sha256:5026bae9a10eeaefb61dab2f09052b9f4307d44aee4eda64b309723d8d206bbc"
            ],
            "index": "pypi",
            "version": "==3.0.9"
        },
        "pytest": {
            "hashes": [
                "sha256:892f933d339f068883b6fd5a459f03d85bfcb355e4981e146d2c7616c21fef71",
                "sha256:c4014eb40e10f11f355ad4e3c2fb2c6c6d1919c73f3b5a433de4708202cade59"
            ],
            "index": "pypi",
            "version": "==7.1.3"
        },
        "python-dateutil": {
            "hashes": [
                "sha256:0123cacc1627ae19ddf3c27a5de5bd67ee4586fbdd6440d9748f8abb483d3e86",
                "sha256:961d03dc3453ebbc59dbdea9e4e11c5651520a876d0f4db161e8674aae935da9"
            ],
            "markers": "python_version >= '2.7' and python_version not in '3.0, 3.1, 3.2, 3.3'",
            "version": "==2.8.2"
        },
        "pytz": {
            "hashes": [
                "sha256:335ab46900b1465e714b4fda4963d87363264eb662aab5e65da039c25f1f5b22",
                "sha256:c4d88f472f54d615e9cd582a5004d1e5f624854a6a27a6211591c251f22a6914"
            ],
            "index": "pypi",
            "version": "==2022.5"
        },
        "setuptools": {
            "hashes": [
                "sha256:512e5536220e38146176efb833d4a62aa726b7bbff82cfbc8ba9eaa3996e0b17",
                "sha256:f62ea9da9ed6289bfe868cd6845968a2c854d1427f8548d52cae02a42b4f0356"
            ],
            "index": "pypi",
            "version": "==65.5.0"
        },
        "six": {
            "hashes": [
                "sha256:1e61c37477a1626458e36f7b1d82aa5c9b094fa4802892072e49de9c60c4c926",
                "sha256:8abb2f1d86890a2dfb989f9a77cfcfd3e47c2a354b01111771326f8aa26e0254"
            ],
            "markers": "python_version >= '2.7' and python_version not in '3.0, 3.1, 3.2, 3.3'",
            "version": "==1.16.0"
        },
        "sqlalchemy": {
            "hashes": [
                "sha256:04f2598c70ea4a29b12d429a80fad3a5202d56dce19dd4916cc46a965a5ca2e9",
                "sha256:0501f74dd2745ec38f44c3a3900fb38b9db1ce21586b691482a19134062bf049",
                "sha256:0ee377eb5c878f7cefd633ab23c09e99d97c449dd999df639600f49b74725b80",
                "sha256:11b2ec26c5d2eefbc3e6dca4ec3d3d95028be62320b96d687b6e740424f83b7d",
                "sha256:15d878929c30e41fb3d757a5853b680a561974a0168cd33a750be4ab93181628",
                "sha256:177e41914c476ed1e1b77fd05966ea88c094053e17a85303c4ce007f88eff363",
                "sha256:1811a0b19a08af7750c0b69e38dec3d46e47c4ec1d74b6184d69f12e1c99a5e0",
                "sha256:1d0c23ecf7b3bc81e29459c34a3f4c68ca538de01254e24718a7926810dc39a6",
                "sha256:22459fc1718785d8a86171bbe7f01b5c9d7297301ac150f508d06e62a2b4e8d2",
                "sha256:28e881266a172a4d3c5929182fde6bb6fba22ac93f137d5380cc78a11a9dd124",
                "sha256:2e56dfed0cc3e57b2f5c35719d64f4682ef26836b81067ee6cfad062290fd9e2",
                "sha256:2fd49af453e590884d9cdad3586415922a8e9bb669d874ee1dc55d2bc425aacd",
                "sha256:3ab7c158f98de6cb4f1faab2d12973b330c2878d0c6b689a8ca424c02d66e1b3",
                "sha256:4948b6c5f4e56693bbeff52f574279e4ff972ea3353f45967a14c30fb7ae2beb",
                "sha256:4e1c5f8182b4f89628d782a183d44db51b5af84abd6ce17ebb9804355c88a7b5",
                "sha256:5ce6929417d5dce5ad1d3f147db81735a4a0573b8fb36e3f95500a06eaddd93e",
                "sha256:5ede1495174e69e273fad68ad45b6d25c135c1ce67723e40f6cf536cb515e20b",
                "sha256:5f966b64c852592469a7eb759615bbd351571340b8b344f1d3fa2478b5a4c934",
                "sha256:6045b3089195bc008aee5c273ec3ba9a93f6a55bc1b288841bd4cfac729b6516",
                "sha256:6c9d004eb78c71dd4d3ce625b80c96a827d2e67af9c0d32b1c1e75992a7916cc",
                "sha256:6e39e97102f8e26c6c8550cb368c724028c575ec8bc71afbbf8faaffe2b2092a",
                "sha256:723e3b9374c1ce1b53564c863d1a6b2f1dc4e97b1c178d9b643b191d8b1be738",
                "sha256:876eb185911c8b95342b50a8c4435e1c625944b698a5b4a978ad2ffe74502908",
                "sha256:9256563506e040daddccaa948d055e006e971771768df3bb01feeb4386c242b0",
                "sha256:934472bb7d8666727746a75670a1f8d91a9cae8c464bba79da30a0f6faccd9e1",
                "sha256:97ff50cd85bb907c2a14afb50157d0d5486a4b4639976b4a3346f34b6d1b5272",
                "sha256:9b01d9cd2f9096f688c71a3d0f33f3cd0af8549014e66a7a7dee6fc214a7277d",
                "sha256:9e3a65ce9ed250b2f096f7b559fe3ee92e6605fab3099b661f0397a9ac7c8d95",
                "sha256:a7dd5b7b34a8ba8d181402d824b87c5cee8963cb2e23aa03dbfe8b1f1e417cde",
                "sha256:a85723c00a636eed863adb11f1e8aaa36ad1c10089537823b4540948a8429798",
                "sha256:b42c59ffd2d625b28cdb2ae4cde8488543d428cba17ff672a543062f7caee525",
                "sha256:bd448b262544b47a2766c34c0364de830f7fb0772d9959c1c42ad61d91ab6565",
                "sha256:ca9389a00f639383c93ed00333ed763812f80b5ae9e772ea32f627043f8c9c88",
                "sha256:df76e9c60879fdc785a34a82bf1e8691716ffac32e7790d31a98d7dec6e81545",
                "sha256:e12c6949bae10f1012ab5c0ea52ab8db99adcb8c7b717938252137cdf694c775",
                "sha256:e4ef8cb3c5b326f839bfeb6af5f406ba02ad69a78c7aac0fbeeba994ad9bb48a",
                "sha256:e7e740453f0149437c101ea4fdc7eea2689938c5760d7dcc436c863a12f1f565",
                "sha256:effc89e606165ca55f04f3f24b86d3e1c605e534bf1a96e4e077ce1b027d0b71",
                "sha256:f0f574465b78f29f533976c06b913e54ab4980b9931b69aa9d306afff13a9471",
                "sha256:fa5b7eb2051e857bf83bade0641628efe5a88de189390725d3e6033a1fff4257",
                "sha256:fdb94a3d1ba77ff2ef11912192c066f01e68416f554c194d769391638c8ad09a"
            ],
            "index": "pypi",
            "version": "==1.4.42"
        },
        "stack-data": {
            "hashes": [
                "sha256:8e515439f818efaa251036af72d89e4026e2b03993f3453c000b200fb4f2d6aa",
                "sha256:b92d206ef355a367d14316b786ab41cb99eb453a21f2cb216a4204625ff7bc07"
            ],
            "index": "pypi",
            "version": "==0.6.0"
        },
        "toml": {
            "hashes": [
                "sha256:806143ae5bfb6a3c6e736a764057db0e6a0e05e338b5630894a5f779cabb4f9b",
                "sha256:b3bda1d108d5dd99f4a20d24d9c348e91c4db7ab1b749200bded2f839ccbe68f"
            ],
            "markers": "python_version >= '3.7'",
            "version": "==0.10.2"
        },
        "tomli": {
            "hashes": [
                "sha256:939de3e7a6161af0c887ef91b7d41a53e7c5a1ca976325f429cb46ea9bc30ecc",
                "sha256:de526c12914f0c550d15924c62d72abc48d6fe7364aa87328337a31007fe8a4f"
            ],
            "index": "pypi",
            "version": "==2.0.1"
        },
        "traitlets": {
            "hashes": [
                "sha256:1201b2c9f76097195989cdf7f65db9897593b0dfd69e4ac96016661bb6f0d30f",
                "sha256:b122f9ff2f2f6c1709dab289a05555be011c87828e911c0cf4074b85cb780a79"
            ],
            "index": "pypi",
            "version": "==5.5.0"
        },
        "wcwidth": {
            "hashes": [
                "sha256:beb4802a9cebb9144e99086eff703a642a13d6a0052920003a230f3294bbe784",
                "sha256:c4d647b99872929fdb7bdcaa4fbe7f01413ed3d98077df798530e5b04f116c83"
            ],
            "index": "pypi",
            "version": "==0.2.5"
        },
        "werkzeug": {
            "hashes": [
                "sha256:7ea2d48322cc7c0f8b3a215ed73eabd7b5d75d0b50e31ab006286ccff9e00b8f",
                "sha256:f979ab81f58d7318e064e99c4506445d60135ac5cd2e177a2de0089bfd4c9bd5"
            ],
            "index": "pypi",
            "version": "==2.2.2"
        }
    },
    "develop": {}
}<|MERGE_RESOLUTION|>--- conflicted
+++ resolved
@@ -5,11 +5,7 @@
         },
         "pipfile-spec": 6,
         "requires": {
-            "python_version": "3.8.13"
-<<<<<<< HEAD
-            "python_version": "3.8.13"
-=======
->>>>>>> 7200bf9d
+            "python_version": "3.8"
         },
         "sources": [
             {
@@ -190,11 +186,6 @@
             "hashes": [
                 "sha256:7fde96466fcfeedb0eed94f187f20b23d85e4cb41444be0e542e2c8c65c396cd",
                 "sha256:c413a086e38cd885088d5e165305ee8eed04e8b3f8f62df343480da0a385735f"
-<<<<<<< HEAD
-                "sha256:7fde96466fcfeedb0eed94f187f20b23d85e4cb41444be0e542e2c8c65c396cd",
-                "sha256:c413a086e38cd885088d5e165305ee8eed04e8b3f8f62df343480da0a385735f"
-=======
->>>>>>> 7200bf9d
             ],
             "markers": "python_version >= '3.7'",
             "version": "==1.2.3"
