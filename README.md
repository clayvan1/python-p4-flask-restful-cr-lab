--- conflicted
+++ resolved
@@ -44,18 +44,9 @@
 ***
 
 ## Instructions
-<<<<<<< HEAD
-## Instructions
 
 The React application is in the `client` directory. To set it up, from the root
 directory, run:
-The React application is in the `client` directory. To set it up, from the root
-directory, run:
-=======
-
-The React application is in the `client` directory. To set it up, from the root
-directory, run:
->>>>>>> 7200bf9d
 
 ```console
 $ npm install --prefix client
@@ -74,7 +65,6 @@
 
 ```console
 $ rails s
-<<<<<<< HEAD
 $ pipenv install; pipenv shell
 ```
 
@@ -87,10 +77,6 @@
 $ flask run
 ```
 
-=======
-```
-
->>>>>>> 7200bf9d
 Then, [open another terminal][new terminal] and run React:
 
 ```console
@@ -102,11 +88,7 @@
 Each application will run on its own port on `localhost`:
 
 - React: [http://localhost:4000](http://localhost:4000)
-<<<<<<< HEAD
-- Flask: [http://localhost:3000](http://localhost:5000)
-=======
 - Rails: [http://localhost:3000](http://localhost:3000)
->>>>>>> 7200bf9d
 
 Take a look through the components in the `client/src/components/` folder to get
 a feel for what our app does. Note that the `fetch` requests in the frontend (in
@@ -114,26 +96,23 @@
 
 ```js
 fetch("/plants");
-<<<<<<< HEAD
 // instead of fetch("http://localhost:5000/plants")
+```js
+fetch("/plants");
+// instead of fetch("http://localhost:3000/plants")
 ```
 
 This is because we are [proxying][proxying] these requests to our Flask API.
-=======
-// instead of fetch("http://localhost:3000/plants")
-```
-
 This is because we are [proxying][create-react-app proxying] these requests to
 our API.
->>>>>>> 7200bf9d
 
 ***
 
 ## Deliverables
-<<<<<<< HEAD
 
 ### Model
 
+Create a `Plant` model that matches this specification:
 Create a `Plant` model that matches this specification:
 
 | Column Name | Data Type |
@@ -152,35 +131,6 @@
 
 #### Index Route
 
-=======
-
-### Model
-
-Create a `Plant` model that matches this specification:
-
-| Column Name | Data Type |
-| ----------- | --------- |
-| name        | string    |
-| image       | string    |
-| price       | decimal   |
-
-**If you use a Rails generator, don't forget to pass the `--no-test-framework`
-argument!**
-
-After creating the `Plant` model, you can run `rails db:migrate db:seed` to run
-your migration and add some sample data to your database.
-
-Check your progress by running `rails c` and verifying that the plants were
-created successfully!
-
-### Routes
-
-Your API should have the following routes as well as the associated controller
-actions that return the appropriate JSON data:
-
-#### Index Route
-
->>>>>>> 7200bf9d
 ```txt
 GET /plants
 
@@ -220,7 +170,6 @@
 ```
 
 #### Create Route
-<<<<<<< HEAD
 
 In your controller's `create` action, use strong params when creating the new
 `Plant` object.
@@ -234,21 +183,6 @@
 Content-Type: application/json
 
 
-=======
-
-In your controller's `create` action, use strong params when creating the new
-`Plant` object.
-
-```txt
-POST /plants
-
-
-Headers
--------
-Content-Type: application/json
-
-
->>>>>>> 7200bf9d
 Request Body
 ------
 {
@@ -268,12 +202,9 @@
 }
 ```
 
-<<<<<<< HEAD
 > **Note: When adding image URLs, you will need to use absolute URLs from the
 > internet; we have only uploaded the two images to this project directory.**
 
-=======
->>>>>>> 7200bf9d
 Once all the tests are passing, start up the React app and explore the
 functionality to see how the routes you created are being used.
 
